<<<<<<< HEAD
/*
 * Dog - Network Driver
 * 
 * Copyright (c) 2012-2013 Dario Bonino, Claudio Degioanni
 * 
 * Licensed under the Apache License, Version 2.0 (the "License");
 * you may not use this file except in compliance with the License.
 * You may obtain a copy of the License at
 *
 *     http://www.apache.org/licenses/LICENSE-2.0
 *
 * Unless required by applicable law or agreed to in writing, software
 * distributed under the License is distributed on an "AS IS" BASIS,
 * WITHOUT WARRANTIES OR CONDITIONS OF ANY KIND, either express or implied.
 * See the License for the specific language governing permissions and
 * limitations under the License
 */
package it.polito.elite.dog.drivers.modbus.network;

import it.polito.elite.dog.core.library.util.LogHelper;
import it.polito.elite.dog.drivers.modbus.network.info.ModbusRegisterInfo;
import it.polito.elite.dog.drivers.modbus.network.protocol.ModbusProtocolVariant;
import net.wimpi.modbus.Modbus;
import net.wimpi.modbus.ModbusException;
import net.wimpi.modbus.ModbusIOException;
import net.wimpi.modbus.ModbusSlaveException;
import net.wimpi.modbus.io.ModbusTransaction;
import net.wimpi.modbus.msg.ModbusRequest;
import net.wimpi.modbus.msg.ModbusResponse;
import net.wimpi.modbus.net.MasterConnection;

import java.net.InetAddress;
import java.util.HashMap;
import java.util.HashSet;
import java.util.Iterator;
import java.util.Map;
import java.util.Set;

import org.osgi.service.log.LogService;

/**
 * Merged changes suggested by Claudio Degioanni for efficient handling of
 * multiple gateways (some of which might be failing)
 * 
 * Last updated on 04/11/2016.
 * 
 * @author <a href="mailto:dario.bonino@polito.it">Dario Bonino</a>, Politecnico
 *         di Torino<br/>
 *         <a href="claudiodegio@gmail.com">Claudio Degioanni</a>
 *  
 * @since Feb 24, 2012
 */
public class ModbusPoller extends Thread
{
	// the minimum time between subsequent register reads
	public static int MINIMUM_TIME_BETWEEN_REGISTER_READS = 2;

	// reference to the EchelonIlon100DriverImpl currently using this poller
	private ModbusDriverImpl driver;

	// reference to the address of the gateway to poll
	private InetAddress gatewayAddress;

	// the runnable flag
	private boolean runnable = true;

	// the poller logger
	private LogHelper logger;

	// the log identifier, unique for the class
	public static String logId = "[ModbusPoller]: ";
	
	// blacklist
	public static int MAX_BLACKLIST_POLLING_CYCLES;
	
	public Map<ModbusRegisterInfo, Integer> blacklist;

	public ModbusPoller(ModbusDriverImpl modbusDriverImpl,
			InetAddress gwAddress)
	{
		// store a reference to the poller driver
		this.driver = modbusDriverImpl;

		// init the logger
		this.logger = this.driver.getLogger();

		// store the gateway address
		this.gatewayAddress = gwAddress;
		
		// init the blacklist
		this.blacklist = new HashMap<ModbusRegisterInfo, Integer>();
		
		// get MAX_BLACKLIST_POLLING_CYCLES
		MAX_BLACKLIST_POLLING_CYCLES = modbusDriverImpl.getMaxBlacklistPollingCycles();
	}

	/*
	 * (non-Javadoc)
	 * 
	 * @see java.lang.Thread#run()
	 */
	@Override
	public void run()
	{
		// run until the thread is runnable
		while (this.runnable)
		{
			// log
			this.logger.log(LogService.LOG_DEBUG,
					ModbusPoller.logId + "Starting a new polling cycle...");

			// get the set of datapoints and read
			Set<ModbusRegisterInfo> registers = this.driver
					.getGatewayRegisters(this.gatewayAddress);

			// check not null
			if (registers != null)
			{
				Integer allRegisters = registers.size();
				
				// remove broken registers
				this.filterRegisters(registers);
				
				this.logger.log(LogService.LOG_DEBUG,
						ModbusPoller.logId + "Reading " + registers.size() + "/" + allRegisters + " registers");
				
				Set<ModbusRegisterInfo> brokenRegisters = this.readAll(registers);
				
				// add new broken registers to the blacklist and remove registers in the blacklist from MAX_BLACKLIST_POLLING_CYCLES cycles
				this.handleBrokenRegisters(brokenRegisters);
				
			}

			// ok now the polling cycle has ended and the poller can sleep for
			// the given polling time
			try
			{
				Thread.sleep(this.driver.getPollingTimeMillis());
			}
			catch (InterruptedException e)
			{
				// log the error
				this.logger.log(LogService.LOG_WARNING,
						ModbusPoller.logId + "Interrupted exception: " + e);
			}

		}

		// auto-reset the state at runnable...
		this.runnable = true;
	}
	
	private void handleBrokenRegisters(Set<ModbusRegisterInfo> brokenRegisters) {
		
		Iterator<ModbusRegisterInfo> it = this.blacklist.keySet().iterator();
		
		while( it.hasNext() ){
			
			ModbusRegisterInfo register = it.next();
			int cycles_passed = this.blacklist.get(register);
			
			if (cycles_passed == 0) {
				
				this.logger.log(LogService.LOG_DEBUG, ModbusPoller.logId + MAX_BLACKLIST_POLLING_CYCLES + " cycles are passed, removing from blacklist reg: " + register.getAddress() + " (slaveId " + register.getSlaveId() + ")");
            	
				it.remove();
				
			}else{
			
            	this.blacklist.put(register, cycles_passed - 1);
            }
            
		}
		
		this.logger.log(LogService.LOG_DEBUG, ModbusPoller.logId + brokenRegisters.size() + " new broken registers");
		
		if (brokenRegisters.size() == 0) {
			this.logger.log(LogService.LOG_DEBUG, ModbusPoller.logId + " no broken registers");
		}
		for (ModbusRegisterInfo register2 : brokenRegisters) {
			this.logger.log(LogService.LOG_DEBUG, ModbusPoller.logId + " broken reg: " + register2.getAddress() + " (slaveId " + register2.getSlaveId() + ")");
			this.blacklist.put(register2, MAX_BLACKLIST_POLLING_CYCLES);
		}
		
	}

	private void filterRegisters(Set<ModbusRegisterInfo> registers) {
		
		Iterator<ModbusRegisterInfo> it = registers.iterator();
		while (it.hasNext()) {
			ModbusRegisterInfo register = it.next();
			if (!this.blacklist.containsKey(register)) continue;
			it.remove();
		}
		
	}

	/**
	 * Sets the thread state at runnable (true) or not runnable(false)
	 * 
	 * @param runnable
	 */
	public void setRunnable(boolean runnable)
	{
		this.runnable = runnable;
	}

	/**
	 * This is actually a duplicate of the readAll method in the driver
	 * implementation. It is still needed a verification to check whether
	 * calling the driver method will generate queues of waiting threads or not.
	 * If not using the driver method is fine, provided that is completely equal
	 * to this. This modification was kindly contributed by Claudio Degioanni.
	 * 
	 * @param registers
	 */
	private Set<ModbusRegisterInfo> readAll(final Set<ModbusRegisterInfo> registers)
	{
		Set<ModbusRegisterInfo> brokenRegisters = new HashSet<ModbusRegisterInfo>();
		
		if ((registers != null) && (!registers.isEmpty()))
		{
			boolean read = false;
			
			// get the address of the modbus gateway, which is supposed to be
			// the same for all registers...
			ModbusRegisterInfo mInfo = registers.iterator().next();
			InetAddress gwAddress = mInfo.getGatewayIPAddress();

			// get the gateway port
			String gwPortAsString = mInfo.getGatewayPort();

			// handle the port using defaults
			int gwPort = Modbus.DEFAULT_PORT;

			try
			{
				gwPort = Integer.valueOf(gwPortAsString);
			}
			catch (NumberFormatException e)
			{
				// reset to the default
				gwPort = Modbus.DEFAULT_PORT;
			}

			// parse the protocol variant
			ModbusProtocolVariant variant = ModbusProtocolVariant
					.valueOf(mInfo.getGatewayProtocol());

			// prepare the TCP connection to the gateway offering access to the
			// given register
			MasterConnection modbusConnection = this.driver.getConnectionPool()
					.get(gwAddress);

			if ((modbusConnection != null) && (modbusConnection.isConnected()))
			{
				// successfully connected
				this.logger.log(LogService.LOG_DEBUG, ModbusDriverImpl.logId
						+ "Successfully connected to the Modbus TCP Slave");
				
				synchronized (registers)
				{
					for (ModbusRegisterInfo register : registers)
					{
						// prepare the read request using the register
						// translator
						// for composing the right Modbus request...
						ModbusRequest readRequest = register.getXlator()
								.getReadRequest(register.getAddress());

						// set the slave id associated to the given register
						readRequest.setUnitID(register.getSlaveId());

						// create a modbus tcp transaction for the just created
						// readRequest
						ModbusTransaction transaction = this.driver
								.getTransaction(readRequest, modbusConnection,
										variant);

						// try to execute the transaction and manage possible
						// errors...
						try
						{
							transaction.execute();

							// get the readResponse
							ModbusResponse response = transaction.getResponse();

							// debug
							String responseAsString = response.getHexMessage();
							this.logger.log(LogService.LOG_DEBUG,
									ModbusDriverImpl.logId + "Received -> "
											+ responseAsString);

							// translate the readResponse
							register.getXlator().setReadResponse(response);

							this.logger.log(LogService.LOG_DEBUG,
									ModbusDriverImpl.logId
											+ "Translated into -> "
											+ register.getXlator().getValue());

							// dispatch the new message...
							ModbusDriverInstance driver = this.driver
									.getRegister2Driver().get(register);
							driver.newMessageFromHouse(register,
									register.getXlator().getValue());
							
							read = true;
							
						}
						catch (ModbusIOException e)
						{
							// debug
							this.logger.log(LogService.LOG_ERROR,
									ModbusDriverImpl.logId
											+ "Error on Modbus I/O communication for register "
											+ register + "\nException: " + e);

							// close the connection
							modbusConnection.close();
						}
						catch (ModbusSlaveException e)
						{
							// debug
							this.logger.log(LogService.LOG_ERROR,
									ModbusDriverImpl.logId
											+ "Error on Modbus Slave, for register "
											+ register + "\nException: " + e);
							// close the connection
							modbusConnection.close();
						}
						catch (ModbusException e)
						{
							// debug
							this.logger.log(LogService.LOG_ERROR,
									ModbusDriverImpl.logId
											+ "Error on Modbus while reading register "
											+ register + "\nException: " + e);
							// close the connection
							modbusConnection.close();
						}finally{
							
							if (read == false){
								brokenRegisters.add(register);
							}
							
						}

						// stop this polling cycle if the connection is closed
						if (!modbusConnection.isConnected())
							break;

						try
						{
							// minimum time between subsequent register read
							Thread.sleep(
									ModbusPoller.MINIMUM_TIME_BETWEEN_REGISTER_READS);
						}
						catch (InterruptedException e)
						{
							// TODO Auto-generated catch block
							e.printStackTrace();
						}
					}
				}
			}
			else
			{
				// info on port usage
				this.logger.log(LogService.LOG_INFO,
						ModbusDriverImpl.logId + "Using port: " + gwPort);

				// close and re-open
				this.driver.closeAndReOpen(gwAddress, gwPort, variant);
			}
		}
		
		return brokenRegisters;

	}
}
=======
/*
 * Dog - Network Driver
 * 
 * Copyright (c) 2012-2013 Dario Bonino, Claudio Degioanni
 * 
 * Licensed under the Apache License, Version 2.0 (the "License");
 * you may not use this file except in compliance with the License.
 * You may obtain a copy of the License at
 *
 *     http://www.apache.org/licenses/LICENSE-2.0
 *
 * Unless required by applicable law or agreed to in writing, software
 * distributed under the License is distributed on an "AS IS" BASIS,
 * WITHOUT WARRANTIES OR CONDITIONS OF ANY KIND, either express or implied.
 * See the License for the specific language governing permissions and
 * limitations under the License
 */
package it.polito.elite.dog.drivers.modbus.network;

import it.polito.elite.dog.core.library.util.LogHelper;
import it.polito.elite.dog.drivers.modbus.network.info.ModbusRegisterInfo;
import it.polito.elite.dog.drivers.modbus.network.protocol.ModbusProtocolVariant;
import net.wimpi.modbus.Modbus;
import net.wimpi.modbus.ModbusException;
import net.wimpi.modbus.ModbusIOException;
import net.wimpi.modbus.ModbusSlaveException;
import net.wimpi.modbus.io.ModbusTransaction;
import net.wimpi.modbus.msg.ModbusRequest;
import net.wimpi.modbus.msg.ModbusResponse;
import net.wimpi.modbus.net.MasterConnection;

import java.net.InetAddress;
import java.util.Set;

import org.osgi.service.log.LogService;

/**
 * Merged changes suggested by Claudio Degioanni for efficient handling of
 * multiple gateways (some of which might be failing)
 * 
 * Last updated on 04/11/2016.
 * 
 * @author <a href="mailto:dario.bonino@polito.it">Dario Bonino</a>, Politecnico
 *         di Torino<br/>
 *         <a href="claudiodegio@gmail.com">Claudio Degioanni</a>
 *  
 * @since Feb 24, 2012
 */
public class ModbusPoller extends Thread
{
	// the minimum time between subsequent register reads
	public static int MINIMUM_TIME_BETWEEN_REGISTER_READS = 2;

	// reference to the EchelonIlon100DriverImpl currently using this poller
	private ModbusDriverImpl driver;

	// reference to the address of the gateway to poll
	private InetAddress gatewayAddress;

	// the runnable flag
	private boolean runnable = true;

	// the poller logger
	private LogHelper logger;

	// the log identifier, unique for the class
	public static String logId = "[ModbusPoller]: ";

	public ModbusPoller(ModbusDriverImpl modbusDriverImpl,
			InetAddress gwAddress)
	{
		// store a reference to the poller driver
		this.driver = modbusDriverImpl;

		// init the logger
		this.logger = this.driver.getLogger();

		// store the gateway address
		this.gatewayAddress = gwAddress;
	}

	/*
	 * (non-Javadoc)
	 * 
	 * @see java.lang.Thread#run()
	 */
	@Override
	public void run()
	{
		// run until the thread is runnable
		while (this.runnable)
		{
			// log
			this.logger.log(LogService.LOG_DEBUG,
					ModbusPoller.logId + "Starting a new polling cycle...");

			// get the set of datapoints and read
			Set<ModbusRegisterInfo> registers = this.driver
					.getGatewayRegisters(this.gatewayAddress);

			// check not null
			if (registers != null)
			{
				this.readAll(registers);
			}

			// ok now the polling cycle has ended and the poller can sleep for
			// the given polling time
			try
			{
				Thread.sleep(this.driver.getPollingTimeMillis());
			}
			catch (InterruptedException e)
			{
				// log the error
				this.logger.log(LogService.LOG_WARNING,
						ModbusPoller.logId + "Interrupted exception: " + e);
			}

		}

		// auto-reset the state at runnable...
		this.runnable = true;
	}

	/**
	 * Sets the thread state at runnable (true) or not runnable(false)
	 * 
	 * @param runnable
	 */
	public void setRunnable(boolean runnable)
	{
		this.runnable = runnable;
	}

	/**
	 * This is actually a duplicate of the readAll method in the driver
	 * implementation. It is still needed a verification to check whether
	 * calling the driver method will generate queues of waiting threads or not.
	 * If not using the driver method is fine, provided that is completely equal
	 * to this. This modification was kindly contributed by Claudio Degioanni.
	 * 
	 * @param registers
	 */
	private void readAll(final Set<ModbusRegisterInfo> registers)
	{
		if ((registers != null) && (!registers.isEmpty()))
		{
			// get the address of the modbus gateway, which is supposed to be
			// the same for all registers...
			ModbusRegisterInfo mInfo = registers.iterator().next();
			InetAddress gwAddress = mInfo.getGatewayIPAddress();

			// get the gateway port
			String gwPortAsString = mInfo.getGatewayPort();

			// handle the port using defaults
			int gwPort = Modbus.DEFAULT_PORT;

			try
			{
				gwPort = Integer.valueOf(gwPortAsString);
			}
			catch (NumberFormatException e)
			{
				// reset to the default
				gwPort = Modbus.DEFAULT_PORT;
			}

			// parse the protocol variant
			ModbusProtocolVariant variant = ModbusProtocolVariant
					.valueOf(mInfo.getGatewayProtocol());

			// prepare the TCP connection to the gateway offering access to the
			// given register
			MasterConnection modbusConnection = this.driver.getConnectionPool()
					.get(gwAddress);

			if ((modbusConnection != null) && (modbusConnection.isConnected()))
			{
				// successfully connected
				this.logger.log(LogService.LOG_DEBUG, ModbusDriverImpl.logId
						+ "Successfully connected to the Modbus TCP Slave");
				synchronized (registers)
				{
					for (ModbusRegisterInfo register : registers)
					{
						// prepare the read request using the register
						// translator
						// for composing the right Modbus request...
						ModbusRequest readRequest = register.getXlator()
								.getReadRequest(register.getAddress());

						// set the slave id associated to the given register
						readRequest.setUnitID(register.getSlaveId());

						// create a modbus tcp transaction for the just created
						// readRequest
						ModbusTransaction transaction = this.driver
								.getTransaction(readRequest, modbusConnection,
										variant);

						// try to execute the transaction and manage possible
						// errors...
						try
						{
							transaction.execute();

							// get the readResponse
							ModbusResponse response = transaction.getResponse();

							// debug
							String responseAsString = response.getHexMessage();
							this.logger.log(LogService.LOG_DEBUG,
									ModbusDriverImpl.logId + "Received -> "
											+ responseAsString);

							// translate the readResponse
							register.getXlator().setReadResponse(response);

							this.logger.log(LogService.LOG_DEBUG,
									ModbusDriverImpl.logId
											+ "Translated into -> "
											+ register.getXlator().getValue());

							// dispatch the new message...
							ModbusDriverInstance driver = this.driver
									.getRegister2Driver().get(register);
							driver.newMessageFromHouse(register,
									register.getXlator().getValue());
						}
						catch (ModbusIOException e)
						{
							// debug
							this.logger.log(LogService.LOG_ERROR,
									ModbusDriverImpl.logId
											+ "Error on Modbus I/O communication for register "
											+ register + "\nException: " + e);

							// close the connection
							modbusConnection.close();
						}
						catch (ModbusSlaveException e)
						{
							// debug
							this.logger.log(LogService.LOG_ERROR,
									ModbusDriverImpl.logId
											+ "Error on Modbus Slave, for register "
											+ register + "\nException: " + e);
							// close the connection
							modbusConnection.close();
						}
						catch (ModbusException e)
						{
							// debug
							this.logger.log(LogService.LOG_ERROR,
									ModbusDriverImpl.logId
											+ "Error on Modbus while reading register "
											+ register + "\nException: " + e);
							// close the connection
							modbusConnection.close();
						}

						// stop this polling cycle if the connection is closed
						if (!modbusConnection.isConnected())
							break;

						try
						{
							// minimum time between subsequent register read
							Thread.sleep(
									ModbusPoller.MINIMUM_TIME_BETWEEN_REGISTER_READS);
						}
						catch (InterruptedException e)
						{
							// TODO Auto-generated catch block
							e.printStackTrace();
						}
					}
				}
			}
			else
			{
				// info on port usage
				this.logger.log(LogService.LOG_INFO,
						ModbusDriverImpl.logId + "Using port: " + gwPort);

				// close and re-open
				this.driver.closeAndReOpen(gwAddress, gwPort, variant, mInfo.getSerialParameters());
			}
		}

	}
}
>>>>>>> 46f5cc87
<|MERGE_RESOLUTION|>--- conflicted
+++ resolved
@@ -1,679 +1,382 @@
-<<<<<<< HEAD
-/*
- * Dog - Network Driver
- * 
- * Copyright (c) 2012-2013 Dario Bonino, Claudio Degioanni
- * 
- * Licensed under the Apache License, Version 2.0 (the "License");
- * you may not use this file except in compliance with the License.
- * You may obtain a copy of the License at
- *
- *     http://www.apache.org/licenses/LICENSE-2.0
- *
- * Unless required by applicable law or agreed to in writing, software
- * distributed under the License is distributed on an "AS IS" BASIS,
- * WITHOUT WARRANTIES OR CONDITIONS OF ANY KIND, either express or implied.
- * See the License for the specific language governing permissions and
- * limitations under the License
- */
-package it.polito.elite.dog.drivers.modbus.network;
-
-import it.polito.elite.dog.core.library.util.LogHelper;
-import it.polito.elite.dog.drivers.modbus.network.info.ModbusRegisterInfo;
-import it.polito.elite.dog.drivers.modbus.network.protocol.ModbusProtocolVariant;
-import net.wimpi.modbus.Modbus;
-import net.wimpi.modbus.ModbusException;
-import net.wimpi.modbus.ModbusIOException;
-import net.wimpi.modbus.ModbusSlaveException;
-import net.wimpi.modbus.io.ModbusTransaction;
-import net.wimpi.modbus.msg.ModbusRequest;
-import net.wimpi.modbus.msg.ModbusResponse;
-import net.wimpi.modbus.net.MasterConnection;
-
-import java.net.InetAddress;
-import java.util.HashMap;
-import java.util.HashSet;
-import java.util.Iterator;
-import java.util.Map;
-import java.util.Set;
-
-import org.osgi.service.log.LogService;
-
-/**
- * Merged changes suggested by Claudio Degioanni for efficient handling of
- * multiple gateways (some of which might be failing)
- * 
- * Last updated on 04/11/2016.
- * 
- * @author <a href="mailto:dario.bonino@polito.it">Dario Bonino</a>, Politecnico
- *         di Torino<br/>
- *         <a href="claudiodegio@gmail.com">Claudio Degioanni</a>
- *  
- * @since Feb 24, 2012
- */
-public class ModbusPoller extends Thread
-{
-	// the minimum time between subsequent register reads
-	public static int MINIMUM_TIME_BETWEEN_REGISTER_READS = 2;
-
-	// reference to the EchelonIlon100DriverImpl currently using this poller
-	private ModbusDriverImpl driver;
-
-	// reference to the address of the gateway to poll
-	private InetAddress gatewayAddress;
-
-	// the runnable flag
-	private boolean runnable = true;
-
-	// the poller logger
-	private LogHelper logger;
-
-	// the log identifier, unique for the class
-	public static String logId = "[ModbusPoller]: ";
-	
-	// blacklist
-	public static int MAX_BLACKLIST_POLLING_CYCLES;
-	
-	public Map<ModbusRegisterInfo, Integer> blacklist;
-
-	public ModbusPoller(ModbusDriverImpl modbusDriverImpl,
-			InetAddress gwAddress)
-	{
-		// store a reference to the poller driver
-		this.driver = modbusDriverImpl;
-
-		// init the logger
-		this.logger = this.driver.getLogger();
-
-		// store the gateway address
-		this.gatewayAddress = gwAddress;
-		
-		// init the blacklist
-		this.blacklist = new HashMap<ModbusRegisterInfo, Integer>();
-		
-		// get MAX_BLACKLIST_POLLING_CYCLES
-		MAX_BLACKLIST_POLLING_CYCLES = modbusDriverImpl.getMaxBlacklistPollingCycles();
-	}
-
-	/*
-	 * (non-Javadoc)
-	 * 
-	 * @see java.lang.Thread#run()
-	 */
-	@Override
-	public void run()
-	{
-		// run until the thread is runnable
-		while (this.runnable)
-		{
-			// log
-			this.logger.log(LogService.LOG_DEBUG,
-					ModbusPoller.logId + "Starting a new polling cycle...");
-
-			// get the set of datapoints and read
-			Set<ModbusRegisterInfo> registers = this.driver
-					.getGatewayRegisters(this.gatewayAddress);
-
-			// check not null
-			if (registers != null)
-			{
-				Integer allRegisters = registers.size();
-				
-				// remove broken registers
-				this.filterRegisters(registers);
-				
-				this.logger.log(LogService.LOG_DEBUG,
-						ModbusPoller.logId + "Reading " + registers.size() + "/" + allRegisters + " registers");
-				
-				Set<ModbusRegisterInfo> brokenRegisters = this.readAll(registers);
-				
-				// add new broken registers to the blacklist and remove registers in the blacklist from MAX_BLACKLIST_POLLING_CYCLES cycles
-				this.handleBrokenRegisters(brokenRegisters);
-				
-			}
-
-			// ok now the polling cycle has ended and the poller can sleep for
-			// the given polling time
-			try
-			{
-				Thread.sleep(this.driver.getPollingTimeMillis());
-			}
-			catch (InterruptedException e)
-			{
-				// log the error
-				this.logger.log(LogService.LOG_WARNING,
-						ModbusPoller.logId + "Interrupted exception: " + e);
-			}
-
-		}
-
-		// auto-reset the state at runnable...
-		this.runnable = true;
-	}
-	
-	private void handleBrokenRegisters(Set<ModbusRegisterInfo> brokenRegisters) {
-		
-		Iterator<ModbusRegisterInfo> it = this.blacklist.keySet().iterator();
-		
-		while( it.hasNext() ){
-			
-			ModbusRegisterInfo register = it.next();
-			int cycles_passed = this.blacklist.get(register);
-			
-			if (cycles_passed == 0) {
-				
-				this.logger.log(LogService.LOG_DEBUG, ModbusPoller.logId + MAX_BLACKLIST_POLLING_CYCLES + " cycles are passed, removing from blacklist reg: " + register.getAddress() + " (slaveId " + register.getSlaveId() + ")");
-            	
-				it.remove();
-				
-			}else{
-			
-            	this.blacklist.put(register, cycles_passed - 1);
-            }
-            
-		}
-		
-		this.logger.log(LogService.LOG_DEBUG, ModbusPoller.logId + brokenRegisters.size() + " new broken registers");
-		
-		if (brokenRegisters.size() == 0) {
-			this.logger.log(LogService.LOG_DEBUG, ModbusPoller.logId + " no broken registers");
-		}
-		for (ModbusRegisterInfo register2 : brokenRegisters) {
-			this.logger.log(LogService.LOG_DEBUG, ModbusPoller.logId + " broken reg: " + register2.getAddress() + " (slaveId " + register2.getSlaveId() + ")");
-			this.blacklist.put(register2, MAX_BLACKLIST_POLLING_CYCLES);
-		}
-		
-	}
-
-	private void filterRegisters(Set<ModbusRegisterInfo> registers) {
-		
-		Iterator<ModbusRegisterInfo> it = registers.iterator();
-		while (it.hasNext()) {
-			ModbusRegisterInfo register = it.next();
-			if (!this.blacklist.containsKey(register)) continue;
-			it.remove();
-		}
-		
-	}
-
-	/**
-	 * Sets the thread state at runnable (true) or not runnable(false)
-	 * 
-	 * @param runnable
-	 */
-	public void setRunnable(boolean runnable)
-	{
-		this.runnable = runnable;
-	}
-
-	/**
-	 * This is actually a duplicate of the readAll method in the driver
-	 * implementation. It is still needed a verification to check whether
-	 * calling the driver method will generate queues of waiting threads or not.
-	 * If not using the driver method is fine, provided that is completely equal
-	 * to this. This modification was kindly contributed by Claudio Degioanni.
-	 * 
-	 * @param registers
-	 */
-	private Set<ModbusRegisterInfo> readAll(final Set<ModbusRegisterInfo> registers)
-	{
-		Set<ModbusRegisterInfo> brokenRegisters = new HashSet<ModbusRegisterInfo>();
-		
-		if ((registers != null) && (!registers.isEmpty()))
-		{
-			boolean read = false;
-			
-			// get the address of the modbus gateway, which is supposed to be
-			// the same for all registers...
-			ModbusRegisterInfo mInfo = registers.iterator().next();
-			InetAddress gwAddress = mInfo.getGatewayIPAddress();
-
-			// get the gateway port
-			String gwPortAsString = mInfo.getGatewayPort();
-
-			// handle the port using defaults
-			int gwPort = Modbus.DEFAULT_PORT;
-
-			try
-			{
-				gwPort = Integer.valueOf(gwPortAsString);
-			}
-			catch (NumberFormatException e)
-			{
-				// reset to the default
-				gwPort = Modbus.DEFAULT_PORT;
-			}
-
-			// parse the protocol variant
-			ModbusProtocolVariant variant = ModbusProtocolVariant
-					.valueOf(mInfo.getGatewayProtocol());
-
-			// prepare the TCP connection to the gateway offering access to the
-			// given register
-			MasterConnection modbusConnection = this.driver.getConnectionPool()
-					.get(gwAddress);
-
-			if ((modbusConnection != null) && (modbusConnection.isConnected()))
-			{
-				// successfully connected
-				this.logger.log(LogService.LOG_DEBUG, ModbusDriverImpl.logId
-						+ "Successfully connected to the Modbus TCP Slave");
-				
-				synchronized (registers)
-				{
-					for (ModbusRegisterInfo register : registers)
-					{
-						// prepare the read request using the register
-						// translator
-						// for composing the right Modbus request...
-						ModbusRequest readRequest = register.getXlator()
-								.getReadRequest(register.getAddress());
-
-						// set the slave id associated to the given register
-						readRequest.setUnitID(register.getSlaveId());
-
-						// create a modbus tcp transaction for the just created
-						// readRequest
-						ModbusTransaction transaction = this.driver
-								.getTransaction(readRequest, modbusConnection,
-										variant);
-
-						// try to execute the transaction and manage possible
-						// errors...
-						try
-						{
-							transaction.execute();
-
-							// get the readResponse
-							ModbusResponse response = transaction.getResponse();
-
-							// debug
-							String responseAsString = response.getHexMessage();
-							this.logger.log(LogService.LOG_DEBUG,
-									ModbusDriverImpl.logId + "Received -> "
-											+ responseAsString);
-
-							// translate the readResponse
-							register.getXlator().setReadResponse(response);
-
-							this.logger.log(LogService.LOG_DEBUG,
-									ModbusDriverImpl.logId
-											+ "Translated into -> "
-											+ register.getXlator().getValue());
-
-							// dispatch the new message...
-							ModbusDriverInstance driver = this.driver
-									.getRegister2Driver().get(register);
-							driver.newMessageFromHouse(register,
-									register.getXlator().getValue());
-							
-							read = true;
-							
-						}
-						catch (ModbusIOException e)
-						{
-							// debug
-							this.logger.log(LogService.LOG_ERROR,
-									ModbusDriverImpl.logId
-											+ "Error on Modbus I/O communication for register "
-											+ register + "\nException: " + e);
-
-							// close the connection
-							modbusConnection.close();
-						}
-						catch (ModbusSlaveException e)
-						{
-							// debug
-							this.logger.log(LogService.LOG_ERROR,
-									ModbusDriverImpl.logId
-											+ "Error on Modbus Slave, for register "
-											+ register + "\nException: " + e);
-							// close the connection
-							modbusConnection.close();
-						}
-						catch (ModbusException e)
-						{
-							// debug
-							this.logger.log(LogService.LOG_ERROR,
-									ModbusDriverImpl.logId
-											+ "Error on Modbus while reading register "
-											+ register + "\nException: " + e);
-							// close the connection
-							modbusConnection.close();
-						}finally{
-							
-							if (read == false){
-								brokenRegisters.add(register);
-							}
-							
-						}
-
-						// stop this polling cycle if the connection is closed
-						if (!modbusConnection.isConnected())
-							break;
-
-						try
-						{
-							// minimum time between subsequent register read
-							Thread.sleep(
-									ModbusPoller.MINIMUM_TIME_BETWEEN_REGISTER_READS);
-						}
-						catch (InterruptedException e)
-						{
-							// TODO Auto-generated catch block
-							e.printStackTrace();
-						}
-					}
-				}
-			}
-			else
-			{
-				// info on port usage
-				this.logger.log(LogService.LOG_INFO,
-						ModbusDriverImpl.logId + "Using port: " + gwPort);
-
-				// close and re-open
-				this.driver.closeAndReOpen(gwAddress, gwPort, variant);
-			}
-		}
-		
-		return brokenRegisters;
-
-	}
-}
-=======
-/*
- * Dog - Network Driver
- * 
- * Copyright (c) 2012-2013 Dario Bonino, Claudio Degioanni
- * 
- * Licensed under the Apache License, Version 2.0 (the "License");
- * you may not use this file except in compliance with the License.
- * You may obtain a copy of the License at
- *
- *     http://www.apache.org/licenses/LICENSE-2.0
- *
- * Unless required by applicable law or agreed to in writing, software
- * distributed under the License is distributed on an "AS IS" BASIS,
- * WITHOUT WARRANTIES OR CONDITIONS OF ANY KIND, either express or implied.
- * See the License for the specific language governing permissions and
- * limitations under the License
- */
-package it.polito.elite.dog.drivers.modbus.network;
-
-import it.polito.elite.dog.core.library.util.LogHelper;
-import it.polito.elite.dog.drivers.modbus.network.info.ModbusRegisterInfo;
-import it.polito.elite.dog.drivers.modbus.network.protocol.ModbusProtocolVariant;
-import net.wimpi.modbus.Modbus;
-import net.wimpi.modbus.ModbusException;
-import net.wimpi.modbus.ModbusIOException;
-import net.wimpi.modbus.ModbusSlaveException;
-import net.wimpi.modbus.io.ModbusTransaction;
-import net.wimpi.modbus.msg.ModbusRequest;
-import net.wimpi.modbus.msg.ModbusResponse;
-import net.wimpi.modbus.net.MasterConnection;
-
-import java.net.InetAddress;
-import java.util.Set;
-
-import org.osgi.service.log.LogService;
-
-/**
- * Merged changes suggested by Claudio Degioanni for efficient handling of
- * multiple gateways (some of which might be failing)
- * 
- * Last updated on 04/11/2016.
- * 
- * @author <a href="mailto:dario.bonino@polito.it">Dario Bonino</a>, Politecnico
- *         di Torino<br/>
- *         <a href="claudiodegio@gmail.com">Claudio Degioanni</a>
- *  
- * @since Feb 24, 2012
- */
-public class ModbusPoller extends Thread
-{
-	// the minimum time between subsequent register reads
-	public static int MINIMUM_TIME_BETWEEN_REGISTER_READS = 2;
-
-	// reference to the EchelonIlon100DriverImpl currently using this poller
-	private ModbusDriverImpl driver;
-
-	// reference to the address of the gateway to poll
-	private InetAddress gatewayAddress;
-
-	// the runnable flag
-	private boolean runnable = true;
-
-	// the poller logger
-	private LogHelper logger;
-
-	// the log identifier, unique for the class
-	public static String logId = "[ModbusPoller]: ";
-
-	public ModbusPoller(ModbusDriverImpl modbusDriverImpl,
-			InetAddress gwAddress)
-	{
-		// store a reference to the poller driver
-		this.driver = modbusDriverImpl;
-
-		// init the logger
-		this.logger = this.driver.getLogger();
-
-		// store the gateway address
-		this.gatewayAddress = gwAddress;
-	}
-
-	/*
-	 * (non-Javadoc)
-	 * 
-	 * @see java.lang.Thread#run()
-	 */
-	@Override
-	public void run()
-	{
-		// run until the thread is runnable
-		while (this.runnable)
-		{
-			// log
-			this.logger.log(LogService.LOG_DEBUG,
-					ModbusPoller.logId + "Starting a new polling cycle...");
-
-			// get the set of datapoints and read
-			Set<ModbusRegisterInfo> registers = this.driver
-					.getGatewayRegisters(this.gatewayAddress);
-
-			// check not null
-			if (registers != null)
-			{
-				this.readAll(registers);
-			}
-
-			// ok now the polling cycle has ended and the poller can sleep for
-			// the given polling time
-			try
-			{
-				Thread.sleep(this.driver.getPollingTimeMillis());
-			}
-			catch (InterruptedException e)
-			{
-				// log the error
-				this.logger.log(LogService.LOG_WARNING,
-						ModbusPoller.logId + "Interrupted exception: " + e);
-			}
-
-		}
-
-		// auto-reset the state at runnable...
-		this.runnable = true;
-	}
-
-	/**
-	 * Sets the thread state at runnable (true) or not runnable(false)
-	 * 
-	 * @param runnable
-	 */
-	public void setRunnable(boolean runnable)
-	{
-		this.runnable = runnable;
-	}
-
-	/**
-	 * This is actually a duplicate of the readAll method in the driver
-	 * implementation. It is still needed a verification to check whether
-	 * calling the driver method will generate queues of waiting threads or not.
-	 * If not using the driver method is fine, provided that is completely equal
-	 * to this. This modification was kindly contributed by Claudio Degioanni.
-	 * 
-	 * @param registers
-	 */
-	private void readAll(final Set<ModbusRegisterInfo> registers)
-	{
-		if ((registers != null) && (!registers.isEmpty()))
-		{
-			// get the address of the modbus gateway, which is supposed to be
-			// the same for all registers...
-			ModbusRegisterInfo mInfo = registers.iterator().next();
-			InetAddress gwAddress = mInfo.getGatewayIPAddress();
-
-			// get the gateway port
-			String gwPortAsString = mInfo.getGatewayPort();
-
-			// handle the port using defaults
-			int gwPort = Modbus.DEFAULT_PORT;
-
-			try
-			{
-				gwPort = Integer.valueOf(gwPortAsString);
-			}
-			catch (NumberFormatException e)
-			{
-				// reset to the default
-				gwPort = Modbus.DEFAULT_PORT;
-			}
-
-			// parse the protocol variant
-			ModbusProtocolVariant variant = ModbusProtocolVariant
-					.valueOf(mInfo.getGatewayProtocol());
-
-			// prepare the TCP connection to the gateway offering access to the
-			// given register
-			MasterConnection modbusConnection = this.driver.getConnectionPool()
-					.get(gwAddress);
-
-			if ((modbusConnection != null) && (modbusConnection.isConnected()))
-			{
-				// successfully connected
-				this.logger.log(LogService.LOG_DEBUG, ModbusDriverImpl.logId
-						+ "Successfully connected to the Modbus TCP Slave");
-				synchronized (registers)
-				{
-					for (ModbusRegisterInfo register : registers)
-					{
-						// prepare the read request using the register
-						// translator
-						// for composing the right Modbus request...
-						ModbusRequest readRequest = register.getXlator()
-								.getReadRequest(register.getAddress());
-
-						// set the slave id associated to the given register
-						readRequest.setUnitID(register.getSlaveId());
-
-						// create a modbus tcp transaction for the just created
-						// readRequest
-						ModbusTransaction transaction = this.driver
-								.getTransaction(readRequest, modbusConnection,
-										variant);
-
-						// try to execute the transaction and manage possible
-						// errors...
-						try
-						{
-							transaction.execute();
-
-							// get the readResponse
-							ModbusResponse response = transaction.getResponse();
-
-							// debug
-							String responseAsString = response.getHexMessage();
-							this.logger.log(LogService.LOG_DEBUG,
-									ModbusDriverImpl.logId + "Received -> "
-											+ responseAsString);
-
-							// translate the readResponse
-							register.getXlator().setReadResponse(response);
-
-							this.logger.log(LogService.LOG_DEBUG,
-									ModbusDriverImpl.logId
-											+ "Translated into -> "
-											+ register.getXlator().getValue());
-
-							// dispatch the new message...
-							ModbusDriverInstance driver = this.driver
-									.getRegister2Driver().get(register);
-							driver.newMessageFromHouse(register,
-									register.getXlator().getValue());
-						}
-						catch (ModbusIOException e)
-						{
-							// debug
-							this.logger.log(LogService.LOG_ERROR,
-									ModbusDriverImpl.logId
-											+ "Error on Modbus I/O communication for register "
-											+ register + "\nException: " + e);
-
-							// close the connection
-							modbusConnection.close();
-						}
-						catch (ModbusSlaveException e)
-						{
-							// debug
-							this.logger.log(LogService.LOG_ERROR,
-									ModbusDriverImpl.logId
-											+ "Error on Modbus Slave, for register "
-											+ register + "\nException: " + e);
-							// close the connection
-							modbusConnection.close();
-						}
-						catch (ModbusException e)
-						{
-							// debug
-							this.logger.log(LogService.LOG_ERROR,
-									ModbusDriverImpl.logId
-											+ "Error on Modbus while reading register "
-											+ register + "\nException: " + e);
-							// close the connection
-							modbusConnection.close();
-						}
-
-						// stop this polling cycle if the connection is closed
-						if (!modbusConnection.isConnected())
-							break;
-
-						try
-						{
-							// minimum time between subsequent register read
-							Thread.sleep(
-									ModbusPoller.MINIMUM_TIME_BETWEEN_REGISTER_READS);
-						}
-						catch (InterruptedException e)
-						{
-							// TODO Auto-generated catch block
-							e.printStackTrace();
-						}
-					}
-				}
-			}
-			else
-			{
-				// info on port usage
-				this.logger.log(LogService.LOG_INFO,
-						ModbusDriverImpl.logId + "Using port: " + gwPort);
-
-				// close and re-open
-				this.driver.closeAndReOpen(gwAddress, gwPort, variant, mInfo.getSerialParameters());
-			}
-		}
-
-	}
-}
->>>>>>> 46f5cc87
+/*
+ * Dog - Network Driver
+ * 
+ * Copyright (c) 2012-2013 Dario Bonino, Claudio Degioanni
+ * 
+ * Licensed under the Apache License, Version 2.0 (the "License");
+ * you may not use this file except in compliance with the License.
+ * You may obtain a copy of the License at
+ *
+ *     http://www.apache.org/licenses/LICENSE-2.0
+ *
+ * Unless required by applicable law or agreed to in writing, software
+ * distributed under the License is distributed on an "AS IS" BASIS,
+ * WITHOUT WARRANTIES OR CONDITIONS OF ANY KIND, either express or implied.
+ * See the License for the specific language governing permissions and
+ * limitations under the License
+ */
+package it.polito.elite.dog.drivers.modbus.network;
+
+import it.polito.elite.dog.core.library.util.LogHelper;
+import it.polito.elite.dog.drivers.modbus.network.info.ModbusRegisterInfo;
+import it.polito.elite.dog.drivers.modbus.network.protocol.ModbusProtocolVariant;
+import net.wimpi.modbus.Modbus;
+import net.wimpi.modbus.ModbusException;
+import net.wimpi.modbus.ModbusIOException;
+import net.wimpi.modbus.ModbusSlaveException;
+import net.wimpi.modbus.io.ModbusTransaction;
+import net.wimpi.modbus.msg.ModbusRequest;
+import net.wimpi.modbus.msg.ModbusResponse;
+import net.wimpi.modbus.net.MasterConnection;
+
+import java.net.InetAddress;
+import java.util.HashMap;
+import java.util.HashSet;
+import java.util.Iterator;
+import java.util.Map;
+import java.util.Set;
+
+import org.osgi.service.log.LogService;
+
+/**
+ * Merged changes suggested by Claudio Degioanni for efficient handling of
+ * multiple gateways (some of which might be failing)
+ * 
+ * Last updated on 04/11/2016.
+ * 
+ * @author <a href="mailto:dario.bonino@polito.it">Dario Bonino</a>, Politecnico
+ *         di Torino<br/>
+ *         <a href="claudiodegio@gmail.com">Claudio Degioanni</a>
+ *  
+ * @since Feb 24, 2012
+ */
+public class ModbusPoller extends Thread
+{
+	// the minimum time between subsequent register reads
+	public static int MINIMUM_TIME_BETWEEN_REGISTER_READS = 2;
+
+	// reference to the EchelonIlon100DriverImpl currently using this poller
+	private ModbusDriverImpl driver;
+
+	// reference to the address of the gateway to poll
+	private InetAddress gatewayAddress;
+
+	// the runnable flag
+	private boolean runnable = true;
+
+	// the poller logger
+	private LogHelper logger;
+
+	// the log identifier, unique for the class
+	public static String logId = "[ModbusPoller]: ";
+	
+	// blacklist
+	public static int MAX_BLACKLIST_POLLING_CYCLES;
+	
+	public Map<ModbusRegisterInfo, Integer> blacklist;
+
+	public ModbusPoller(ModbusDriverImpl modbusDriverImpl,
+			InetAddress gwAddress)
+	{
+		// store a reference to the poller driver
+		this.driver = modbusDriverImpl;
+
+		// init the logger
+		this.logger = this.driver.getLogger();
+
+		// store the gateway address
+		this.gatewayAddress = gwAddress;
+		
+		// init the blacklist
+		this.blacklist = new HashMap<ModbusRegisterInfo, Integer>();
+		
+		// get MAX_BLACKLIST_POLLING_CYCLES
+		MAX_BLACKLIST_POLLING_CYCLES = modbusDriverImpl.getMaxBlacklistPollingCycles();
+	}
+
+	/*
+	 * (non-Javadoc)
+	 * 
+	 * @see java.lang.Thread#run()
+	 */
+	@Override
+	public void run()
+	{
+		// run until the thread is runnable
+		while (this.runnable)
+		{
+			// log
+			this.logger.log(LogService.LOG_DEBUG,
+					ModbusPoller.logId + "Starting a new polling cycle...");
+
+			// get the set of datapoints and read
+			Set<ModbusRegisterInfo> registers = this.driver
+					.getGatewayRegisters(this.gatewayAddress);
+
+			// check not null
+			if (registers != null)
+			{
+				Integer allRegisters = registers.size();
+				
+				// remove broken registers
+				this.filterRegisters(registers);
+				
+				this.logger.log(LogService.LOG_DEBUG,
+						ModbusPoller.logId + "Reading " + registers.size() + "/" + allRegisters + " registers");
+				
+				Set<ModbusRegisterInfo> brokenRegisters = this.readAll(registers);
+				
+				// add new broken registers to the blacklist and remove registers in the blacklist from MAX_BLACKLIST_POLLING_CYCLES cycles
+				this.handleBrokenRegisters(brokenRegisters);
+				
+			}
+
+			// ok now the polling cycle has ended and the poller can sleep for
+			// the given polling time
+			try
+			{
+				Thread.sleep(this.driver.getPollingTimeMillis());
+			}
+			catch (InterruptedException e)
+			{
+				// log the error
+				this.logger.log(LogService.LOG_WARNING,
+						ModbusPoller.logId + "Interrupted exception: " + e);
+			}
+
+		}
+
+		// auto-reset the state at runnable...
+		this.runnable = true;
+	}
+	
+	private void handleBrokenRegisters(Set<ModbusRegisterInfo> brokenRegisters) {
+		
+		Iterator<ModbusRegisterInfo> it = this.blacklist.keySet().iterator();
+		
+		while( it.hasNext() ){
+			
+			ModbusRegisterInfo register = it.next();
+			int cycles_passed = this.blacklist.get(register);
+			
+			if (cycles_passed == 0) {
+				
+				this.logger.log(LogService.LOG_DEBUG, ModbusPoller.logId + MAX_BLACKLIST_POLLING_CYCLES + " cycles are passed, removing from blacklist reg: " + register.getAddress() + " (slaveId " + register.getSlaveId() + ")");
+            	
+				it.remove();
+				
+			}else{
+			
+            	this.blacklist.put(register, cycles_passed - 1);
+            }
+            
+		}
+		
+		this.logger.log(LogService.LOG_DEBUG, ModbusPoller.logId + brokenRegisters.size() + " new broken registers");
+		
+		if (brokenRegisters.size() == 0) {
+			this.logger.log(LogService.LOG_DEBUG, ModbusPoller.logId + " no broken registers");
+		}
+		for (ModbusRegisterInfo register2 : brokenRegisters) {
+			this.logger.log(LogService.LOG_DEBUG, ModbusPoller.logId + " broken reg: " + register2.getAddress() + " (slaveId " + register2.getSlaveId() + ")");
+			this.blacklist.put(register2, MAX_BLACKLIST_POLLING_CYCLES);
+		}
+		
+	}
+
+	private void filterRegisters(Set<ModbusRegisterInfo> registers) {
+		
+		Iterator<ModbusRegisterInfo> it = registers.iterator();
+		while (it.hasNext()) {
+			ModbusRegisterInfo register = it.next();
+			if (!this.blacklist.containsKey(register)) continue;
+			it.remove();
+		}
+		
+	}
+
+	/**
+	 * Sets the thread state at runnable (true) or not runnable(false)
+	 * 
+	 * @param runnable
+	 */
+	public void setRunnable(boolean runnable)
+	{
+		this.runnable = runnable;
+	}
+
+	/**
+	 * This is actually a duplicate of the readAll method in the driver
+	 * implementation. It is still needed a verification to check whether
+	 * calling the driver method will generate queues of waiting threads or not.
+	 * If not using the driver method is fine, provided that is completely equal
+	 * to this. This modification was kindly contributed by Claudio Degioanni.
+	 * 
+	 * @param registers
+	 */
+	private Set<ModbusRegisterInfo> readAll(final Set<ModbusRegisterInfo> registers)
+	{
+		Set<ModbusRegisterInfo> brokenRegisters = new HashSet<ModbusRegisterInfo>();
+		
+		if ((registers != null) && (!registers.isEmpty()))
+		{
+			boolean read = false;
+			
+			// get the address of the modbus gateway, which is supposed to be
+			// the same for all registers...
+			ModbusRegisterInfo mInfo = registers.iterator().next();
+			InetAddress gwAddress = mInfo.getGatewayIPAddress();
+
+			// get the gateway port
+			String gwPortAsString = mInfo.getGatewayPort();
+
+			// handle the port using defaults
+			int gwPort = Modbus.DEFAULT_PORT;
+
+			try
+			{
+				gwPort = Integer.valueOf(gwPortAsString);
+			}
+			catch (NumberFormatException e)
+			{
+				// reset to the default
+				gwPort = Modbus.DEFAULT_PORT;
+			}
+
+			// parse the protocol variant
+			ModbusProtocolVariant variant = ModbusProtocolVariant
+					.valueOf(mInfo.getGatewayProtocol());
+
+			// prepare the TCP connection to the gateway offering access to the
+			// given register
+			MasterConnection modbusConnection = this.driver.getConnectionPool()
+					.get(gwAddress);
+
+			if ((modbusConnection != null) && (modbusConnection.isConnected()))
+			{
+				// successfully connected
+				this.logger.log(LogService.LOG_DEBUG, ModbusDriverImpl.logId
+						+ "Successfully connected to the Modbus TCP Slave");
+				
+				synchronized (registers)
+				{
+					for (ModbusRegisterInfo register : registers)
+					{
+						// prepare the read request using the register
+						// translator
+						// for composing the right Modbus request...
+						ModbusRequest readRequest = register.getXlator()
+								.getReadRequest(register.getAddress());
+
+						// set the slave id associated to the given register
+						readRequest.setUnitID(register.getSlaveId());
+
+						// create a modbus tcp transaction for the just created
+						// readRequest
+						ModbusTransaction transaction = this.driver
+								.getTransaction(readRequest, modbusConnection,
+										variant);
+
+						// try to execute the transaction and manage possible
+						// errors...
+						try
+						{
+							transaction.execute();
+
+							// get the readResponse
+							ModbusResponse response = transaction.getResponse();
+
+							// debug
+							String responseAsString = response.getHexMessage();
+							this.logger.log(LogService.LOG_DEBUG,
+									ModbusDriverImpl.logId + "Received -> "
+											+ responseAsString);
+
+							// translate the readResponse
+							register.getXlator().setReadResponse(response);
+
+							this.logger.log(LogService.LOG_DEBUG,
+									ModbusDriverImpl.logId
+											+ "Translated into -> "
+											+ register.getXlator().getValue());
+
+							// dispatch the new message...
+							ModbusDriverInstance driver = this.driver
+									.getRegister2Driver().get(register);
+							driver.newMessageFromHouse(register,
+									register.getXlator().getValue());
+							
+							read = true;
+							
+						}
+						catch (ModbusIOException e)
+						{
+							// debug
+							this.logger.log(LogService.LOG_ERROR,
+									ModbusDriverImpl.logId
+											+ "Error on Modbus I/O communication for register "
+											+ register + "\nException: " + e);
+
+							// close the connection
+							modbusConnection.close();
+						}
+						catch (ModbusSlaveException e)
+						{
+							// debug
+							this.logger.log(LogService.LOG_ERROR,
+									ModbusDriverImpl.logId
+											+ "Error on Modbus Slave, for register "
+											+ register + "\nException: " + e);
+							// close the connection
+							modbusConnection.close();
+						}
+						catch (ModbusException e)
+						{
+							// debug
+							this.logger.log(LogService.LOG_ERROR,
+									ModbusDriverImpl.logId
+											+ "Error on Modbus while reading register "
+											+ register + "\nException: " + e);
+							// close the connection
+							modbusConnection.close();
+						}finally{
+							
+							if (read == false){
+								brokenRegisters.add(register);
+							}
+							
+						}
+
+						// stop this polling cycle if the connection is closed
+						if (!modbusConnection.isConnected())
+							break;
+
+						try
+						{
+							// minimum time between subsequent register read
+							Thread.sleep(
+									ModbusPoller.MINIMUM_TIME_BETWEEN_REGISTER_READS);
+						}
+						catch (InterruptedException e)
+						{
+							// TODO Auto-generated catch block
+							e.printStackTrace();
+						}
+					}
+				}
+			}
+			else
+			{
+				// info on port usage
+				this.logger.log(LogService.LOG_INFO,
+						ModbusDriverImpl.logId + "Using port: " + gwPort);
+
+				// close and re-open
+				this.driver.closeAndReOpen(gwAddress, gwPort, variant, mInfo.getSerialParameters());
+			}
+		}
+		
+		return brokenRegisters;
+
+	}
+}